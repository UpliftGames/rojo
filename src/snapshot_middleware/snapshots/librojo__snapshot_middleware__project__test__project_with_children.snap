--- conflicted
+++ resolved
@@ -12,10 +12,7 @@
   context:
     emit_legacy_scripts: true
   specified_id: ~
-<<<<<<< HEAD
-=======
   middleware: ~
->>>>>>> 2041b99c
 name: children
 class_name: Folder
 properties: {}
@@ -34,10 +31,7 @@
       context:
         emit_legacy_scripts: true
       specified_id: ~
-<<<<<<< HEAD
-=======
       middleware: ~
->>>>>>> 2041b99c
     name: Child
     class_name: Model
     properties: {}
