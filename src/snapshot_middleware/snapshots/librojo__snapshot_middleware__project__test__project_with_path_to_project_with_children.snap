---
source: src/snapshot_middleware/project.rs
expression: instance_snapshot
---
snapshot_id: "00000000000000000000000000000000"
metadata:
  ignore_unknown_instances: true
  instigating_source:
    Path: /foo/default.project.json
  relevant_paths:
    - /foo/other.project.json
    - /foo/default.project.json
  context:
    emit_legacy_scripts: true
  specified_id: ~
<<<<<<< HEAD
=======
  middleware: project
>>>>>>> 2041b99c
name: path-child-project
class_name: Folder
properties: {}
children:
  - snapshot_id: "00000000000000000000000000000000"
    metadata:
      ignore_unknown_instances: true
      instigating_source:
        ProjectNode:
          path: /foo/other.project.json
          name: SomeChild
          node:
            $className: Model
          parent_class: Folder
      relevant_paths: []
      context:
        emit_legacy_scripts: true
      specified_id: ~
<<<<<<< HEAD
=======
      middleware: ~
>>>>>>> 2041b99c
    name: SomeChild
    class_name: Model
    properties: {}
    children: []
<|MERGE_RESOLUTION|>--- conflicted
+++ resolved
@@ -13,10 +13,7 @@
   context:
     emit_legacy_scripts: true
   specified_id: ~
-<<<<<<< HEAD
-=======
   middleware: project
->>>>>>> 2041b99c
 name: path-child-project
 class_name: Folder
 properties: {}
@@ -35,10 +32,7 @@
       context:
         emit_legacy_scripts: true
       specified_id: ~
-<<<<<<< HEAD
-=======
       middleware: ~
->>>>>>> 2041b99c
     name: SomeChild
     class_name: Model
     properties: {}
