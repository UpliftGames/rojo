--- conflicted
+++ resolved
@@ -12,11 +12,8 @@
     - /foo/init.meta.json
   context:
     emit_legacy_scripts: true
-<<<<<<< HEAD
+  specified_id: ~
   middleware: ~
-=======
-  specified_id: ~
->>>>>>> 6cabe8eb
 name: foo
 class_name: Folder
 properties: {}
@@ -31,11 +28,8 @@
         - /foo/Child/init.meta.json
       context:
         emit_legacy_scripts: true
-<<<<<<< HEAD
+      specified_id: ~
       middleware: dir
-=======
-      specified_id: ~
->>>>>>> 6cabe8eb
     name: Child
     class_name: Folder
     properties: {}
