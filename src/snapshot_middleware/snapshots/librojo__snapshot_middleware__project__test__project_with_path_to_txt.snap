---
source: src/snapshot_middleware/project.rs
expression: instance_snapshot
---
snapshot_id: "00000000000000000000000000000000"
metadata:
  ignore_unknown_instances: false
  instigating_source:
    Path: /foo/default.project.json
  relevant_paths:
    - /foo/other.txt
    - /foo/other.meta.json
    - /foo/default.project.json
  context:
    emit_legacy_scripts: true
  specified_id: ~
<<<<<<< HEAD
=======
  middleware: text
>>>>>>> 2041b99c
name: path-project
class_name: StringValue
properties:
  Value:
    String: "Hello, world!"
children: []
<|MERGE_RESOLUTION|>--- conflicted
+++ resolved
@@ -14,10 +14,7 @@
   context:
     emit_legacy_scripts: true
   specified_id: ~
-<<<<<<< HEAD
-=======
   middleware: text
->>>>>>> 2041b99c
 name: path-project
 class_name: StringValue
 properties:
