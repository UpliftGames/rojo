---
source: src/snapshot_middleware/project.rs
expression: instance_snapshot
---
snapshot_id: "00000000000000000000000000000000"
metadata:
  ignore_unknown_instances: true
  instigating_source:
    Path: /foo.project.json
  relevant_paths:
    - /foo.project.json
  context:
    emit_legacy_scripts: true
<<<<<<< HEAD
  middleware: ~
=======
  specified_id: ~
>>>>>>> 6cabe8eb
name: unresolved-properties
class_name: StringValue
properties:
  Value:
    String: Hi!
children: []
<|MERGE_RESOLUTION|>--- conflicted
+++ resolved
@@ -11,11 +11,8 @@
     - /foo.project.json
   context:
     emit_legacy_scripts: true
-<<<<<<< HEAD
+  specified_id: ~
   middleware: ~
-=======
-  specified_id: ~
->>>>>>> 6cabe8eb
 name: unresolved-properties
 class_name: StringValue
 properties:
