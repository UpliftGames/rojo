--- conflicted
+++ resolved
@@ -13,10 +13,7 @@
 use crate::{
     resolution::UnresolvedValue,
     snapshot::{InstanceContext, InstanceSnapshot},
-<<<<<<< HEAD
-=======
     syncback::{filter_properties_preallocated, FsSnapshot, SyncbackReturn, SyncbackSnapshot},
->>>>>>> 2041b99c
     RojoRef,
 };
 
@@ -51,11 +48,7 @@
 
     instance.name = Some(name.to_owned());
 
-<<<<<<< HEAD
     let id = instance.id.take().map(RojoRef::new);
-=======
-    let id = instance.id.take().map(RojoRef::from_string);
->>>>>>> 2041b99c
 
     let mut snapshot = instance
         .into_snapshot()
