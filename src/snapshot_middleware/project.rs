use std::{
    borrow::Cow,
    collections::{BTreeMap, HashMap, VecDeque},
    path::Path,
};

use anyhow::{bail, Context};
use memofs::Vfs;
use rbx_dom_weak::{
    types::{Attributes, Ref, Variant},
    Instance,
};
use rbx_reflection::ClassTag;

use crate::{
    project::{PathNode, Project, ProjectNode},
    resolution::UnresolvedValue,
    snapshot::{
        InstanceContext, InstanceMetadata, InstanceSnapshot, InstanceWithMeta, InstigatingSource,
        PathIgnoreRule, SyncRule,
    },
<<<<<<< HEAD
=======
    snapshot_middleware::Middleware,
    syncback::{FsSnapshot, SyncbackReturn, SyncbackSnapshot},
>>>>>>> 2041b99c
    RojoRef,
};

use super::{emit_legacy_scripts_default, snapshot_from_vfs};

pub fn snapshot_project(
    context: &InstanceContext,
    vfs: &Vfs,
    path: &Path,
    name: &str,
) -> anyhow::Result<Option<InstanceSnapshot>> {
    let project = Project::load_from_slice(&vfs.read(path)?, path)
        .with_context(|| format!("File was not a valid Rojo project: {}", path.display()))?;
    let project_name = project.name.as_deref().unwrap_or(name);

    let mut context = context.clone();
    context.clear_sync_rules();

    let rules = project.glob_ignore_paths.iter().map(|glob| PathIgnoreRule {
        glob: glob.clone(),
        base_path: project.folder_location().to_path_buf(),
    });

    let sync_rules = project.sync_rules.iter().map(|rule| SyncRule {
        base_path: project.folder_location().to_path_buf(),
        ..rule.clone()
    });

    context.add_sync_rules(sync_rules);
    context.add_path_ignore_rules(rules);
    context.set_emit_legacy_scripts(
        project
            .emit_legacy_scripts
            .or_else(emit_legacy_scripts_default)
            .unwrap(),
    );

    match snapshot_project_node(&context, path, project_name, &project.tree, vfs, None)? {
        Some(found_snapshot) => {
            let mut snapshot = found_snapshot;
            // Setting the instigating source to the project file path is a little
            // coarse.
            //
            // Ideally, we'd only snapshot the project file if the project file
            // actually changed. Because Rojo only has the concept of one
            // relevant path -> snapshot path mapping per instance, we pick the more
            // conservative approach of snapshotting the project file if any
            // relevant paths changed.
            snapshot.metadata.instigating_source = Some(path.to_path_buf().into());

            // Mark this snapshot (the root node of the project file) as being
            // related to the project file.
            //
            // We SHOULD NOT mark the project file as a relevant path for any
            // nodes that aren't roots. They'll be updated as part of the project
            // file being updated.
            snapshot.metadata.relevant_paths.push(path.to_path_buf());

            Ok(Some(snapshot))
        }
        None => Ok(None),
    }
}

pub fn snapshot_project_node(
    context: &InstanceContext,
    project_path: &Path,
    instance_name: &str,
    node: &ProjectNode,
    vfs: &Vfs,
    parent_class: Option<&str>,
) -> anyhow::Result<Option<InstanceSnapshot>> {
    let project_folder = project_path.parent().unwrap();

    let class_name_from_project = node
        .class_name
        .as_ref()
        .map(|name| Cow::Owned(name.clone()));
    let mut class_name_from_path = None;

    let name = Cow::Owned(instance_name.to_owned());
    let mut properties = HashMap::new();
    let mut children = Vec::new();
    let mut metadata = InstanceMetadata::new().context(context);

    if let Some(path_node) = &node.path {
        let path = path_node.path();

        // If the path specified in the project is relative, we assume it's
        // relative to the folder that the project is in, project_folder.
        let full_path = if path.is_relative() {
            Cow::Owned(project_folder.join(path))
        } else {
            Cow::Borrowed(path)
        };

        if let Some(snapshot) = snapshot_from_vfs(context, vfs, &full_path)? {
            class_name_from_path = Some(snapshot.class_name);

            // Properties from the snapshot are pulled in unchanged, and
            // overridden by properties set on the project node.
            properties.reserve(snapshot.properties.len());
            for (key, value) in snapshot.properties.into_iter() {
                properties.insert(key, value);
            }

            // The snapshot's children will be merged with the children defined
            // in the project node, if there are any.
            children.reserve(snapshot.children.len());
            for child in snapshot.children.into_iter() {
                children.push(child);
            }

            // Take the snapshot's metadata as-is, which will be mutated later
            // on.
            metadata = snapshot.metadata;
        }
    }

    let class_name_from_inference = infer_class_name(&name, parent_class);

    let class_name = match (
        class_name_from_project,
        class_name_from_path,
        class_name_from_inference,
        &node.path,
    ) {
        // These are the easy, happy paths!
        (Some(project), None, None, _) => project,
        (None, Some(path), None, _) => path,
        (None, None, Some(inference), _) => inference,

        // If the user specifies a class name, but there's an inferred class
        // name, we prefer the name listed explicitly by the user.
        (Some(project), None, Some(_), _) => project,

        // If the user has a $path pointing to a folder and we're able to infer
        // a class name, let's use the inferred name. If the path we're pointing
        // to isn't a folder, though, that's a user error.
        (None, Some(path), Some(inference), _) => {
            if path == "Folder" {
                inference
            } else {
                path
            }
        }

        (Some(project), Some(path), _, _) => {
            if path == "Folder" {
                project
            } else {
                bail!(
                    "ClassName for Instance \"{}\" was specified in both the project file (as \"{}\") and from the filesystem (as \"{}\").\n\
                     If $className and $path are both set, $path must refer to a Folder.
                     \n\
                     Project path: {}\n\
                     Filesystem path: {}\n",
                    instance_name,
                    project,
                    path,
                    project_path.display(),
                    node.path.as_ref().unwrap().path().display()
                );
            }
        }

        (None, None, None, Some(PathNode::Optional(_))) => {
            return Ok(None);
        }

        (_, None, _, Some(PathNode::Required(path))) => {
            anyhow::bail!(
                "Rojo project referred to a file using $path that could not be turned into a Roblox Instance by Rojo.\n\
                Check that the file exists and is a file type known by Rojo.\n\
                \n\
                Project path: {}\n\
                File $path: {}",
                project_path.display(),
                path.display(),
            );
        }

        (None, None, None, None) => {
            bail!(
                "Instance \"{}\" is missing some required information.\n\
                 One of the following must be true:\n\
                 - $className must be set to the name of a Roblox class\n\
                 - $path must be set to a path of an instance\n\
                 - The instance must be a known service, like ReplicatedStorage\n\
                 \n\
                 Project path: {}",
                instance_name,
                project_path.display(),
            );
        }
    };

    for (child_name, child_project_node) in &node.children {
        if let Some(child) = snapshot_project_node(
            context,
            project_path,
            child_name,
            child_project_node,
            vfs,
            Some(&class_name),
        )? {
            children.push(child);
        }
    }

    for (key, unresolved) in &node.properties {
        let value = unresolved
            .clone()
            .resolve(&class_name, key)
            .with_context(|| {
                format!(
                    "Unresolvable property in project at path {}",
                    project_path.display()
                )
            })?;

        match key.as_str() {
            "Name" | "Parent" => {
                log::warn!(
                    "Property '{}' cannot be set manually, ignoring. Attempted to set in '{}' at {}",
                    key,
                    instance_name,
                    project_path.display()
                );
                continue;
            }

            _ => {}
        }

        properties.insert(key.clone(), value);
    }

    if !node.attributes.is_empty() {
        let mut attributes = Attributes::new();

        for (key, unresolved) in &node.attributes {
            let value = unresolved.clone().resolve_unambiguous().with_context(|| {
                format!(
                    "Unresolvable attribute in project at path {}",
                    project_path.display()
                )
            })?;

            attributes.insert(key.clone(), value);
        }

        properties.insert("Attributes".into(), attributes.into());
    }

    // If the user specified $ignoreUnknownInstances, overwrite the existing
    // value.
    //
    // If the user didn't specify it AND $path was not specified (meaning
    // there's no existing value we'd be stepping on from a project file or meta
    // file), set it to true.
    if let Some(ignore) = node.ignore_unknown_instances {
        metadata.ignore_unknown_instances = ignore;
    } else if node.path.is_none() {
        // TODO: Introduce a strict mode where $ignoreUnknownInstances is never
        // set implicitly.
        metadata.ignore_unknown_instances = true;
    }

    if let Some(id) = &node.id {
<<<<<<< HEAD
        metadata.specified_id = Some(RojoRef::new(id.clone()))
    }

    metadata.instigating_source = Some(InstigatingSource::ProjectNode(
        project_path.to_path_buf(),
        instance_name.to_string(),
        node.clone(),
        parent_class.map(|name| name.to_owned()),
    ));
=======
        metadata.specified_id = Some(RojoRef::from_string(id.clone()))
    }

    metadata.instigating_source = Some(InstigatingSource::ProjectNode {
        path: project_path.to_path_buf(),
        name: instance_name.to_string(),
        node: node.clone(),
        parent_class: parent_class.map(|name| name.to_owned()),
    });
>>>>>>> 2041b99c

    Ok(Some(InstanceSnapshot {
        snapshot_id: Ref::none(),
        name,
        class_name,
        properties,
        children,
        metadata,
    }))
}

pub fn syncback_project<'sync>(
    snapshot: &SyncbackSnapshot<'sync>,
) -> anyhow::Result<SyncbackReturn<'sync>> {
    let old_inst = snapshot
        .old_inst()
        .expect("projects should always exist in both trees");
    // Generally, the path of a project is the first thing added to the relevant
    // paths. So, we take the last one.
    let project_path = old_inst
        .metadata()
        .relevant_paths
        .last()
        .expect("all projects should have a relevant path");
    let vfs = snapshot.vfs();

    log::debug!(
        "Reloading project {} from vfs (name: {})",
        project_path.display(),
        snapshot.name
    );
    let mut project = Project::load_from_slice(&vfs.read(project_path)?, project_path)?;
    let base_path = project.folder_location().to_path_buf();

    // Sync rules for this project do not have their base rule set but it is
    // important when performing syncback on other projects.
    for rule in &mut project.sync_rules {
        rule.base_path = base_path.clone()
    }

    let mut descendant_snapshots = Vec::new();
    let mut removed_descendants = Vec::new();

    let mut ref_to_path_map = HashMap::new();
    let mut old_child_map = HashMap::new();
    let mut new_child_map = HashMap::new();

    let mut node_queue = VecDeque::with_capacity(1);
    node_queue.push_back((&mut project.tree, old_inst, snapshot.new_inst()));

    while let Some((node, old_inst, new_inst)) = node_queue.pop_front() {
        log::debug!("Processing node {}", old_inst.name());
        if old_inst.class_name() != new_inst.class {
            anyhow::bail!(
                "Cannot change the class of {} in project file {}",
                old_inst.name(),
                project_path.display()
            );
        }

        let filtered_properties = snapshot
            .get_filtered_properties(new_inst.referent())
            .unwrap();
        let properties = &mut node.properties;
        let mut attributes = BTreeMap::new();

        // We would ideally have different behavior here based on whether a
        // node has `$path` set. However, due to an issue with Middleware not
        // knowing whether they originate from a project or not, we just skip
        // writing metadata for things from projects. So to avoid properties
        // being dropped, we don't filter them specially.
        // TODO: We should handle this branching somehow so that meta.json files
        // are respected.
        for (name, value) in filtered_properties {
            match value {
                Variant::Attributes(attrs) => {
                    for (attr_name, attr_value) in attrs.iter() {
                        attributes.insert(
                            attr_name.clone(),
                            UnresolvedValue::from_variant_unambiguous(attr_value.clone()),
                        );
                    }
                }
                Variant::SharedString(_) => {
                    log::warn!(
                        "Rojo cannot serialize the property {}.{name} in project files.\n\
                        If this is not acceptable, resave the Instance at '{}' manually as an RBXM or RBXMX.", new_inst.class, snapshot.get_new_inst_path(snapshot.new)
                    );
                }
                _ => {
                    properties.insert(
                        name.to_string(),
                        UnresolvedValue::from_variant(value.clone(), &new_inst.class, name),
                    );
                }
            }
        }
        node.attributes = attributes;

        if node.path.is_some() {
            // Since the node has a path, we have to run syncback on it.
            let node_path = node.path.as_ref().map(PathNode::path).expect(
                "Project nodes with a path must have a path \
                If you see this message, something went seriously wrong. Please report it.",
            );
            let full_path = if node_path.is_absolute() {
                node_path.to_path_buf()
            } else {
                base_path.join(node_path)
            };

            let snapshot = syncback_project_node(
                snapshot,
                &project.sync_rules,
                &full_path,
                new_inst,
                old_inst,
            )?;
            descendant_snapshots.push(snapshot);

            ref_to_path_map.insert(new_inst.referent(), full_path);
        }

        for child_ref in new_inst.children() {
            let child = snapshot
                .get_new_instance(*child_ref)
                .expect("all children of Instances should be in new DOM");
            // As of writing (Feb 27 2024) Roblox serializes several Instances
            // with the class 'Instance' that all have the same name. To avoid
            // difficulties, we just ignore them. :-)
            if child.class == "Instance" {
                continue;
            }
            if new_child_map.insert(&child.name, child).is_some() {
                anyhow::bail!(
                    "Instances that are direct children of an Instance that is made by a project file \
                    must have a unique name.\nThe child '{}' of '{}' is duplicated.", child.name, old_inst.name()
                );
            }
        }
        for child_ref in old_inst.children() {
            let child = snapshot
                .get_old_instance(*child_ref)
                .expect("all children of Instances should be in old DOM");
            if old_child_map.insert(child.name(), child).is_some() {
                anyhow::bail!(
                    "Instances that are direct children of an Instance that is made by a project file \
                    must have a unique name.\nThe child '{}' of '{}' is duplicated.", child.name(), old_inst.name()
                );
            }
        }

        // This loop does basic matching of Instance children to the node's
        // children. It ensures that `new_child_map` and `old_child_map` will
        // only contain Instances that don't belong to the project after this.
        for (child_name, child_node) in &mut node.children {
            // If a node's path is optional, we want to skip it if the path
            // doesn't exist since it isn't in the current old DOM.
            if let Some(path) = &child_node.path {
                if path.is_optional() {
                    let real_path = if path.path().is_absolute() {
                        path.path().to_path_buf()
                    } else {
                        base_path.join(path.path())
                    };
                    if !real_path.exists() {
                        log::warn!(
                            "Skipping node '{child_name}' of project because it is optional and not present on the disk.\n\
                            If this is not deliberate, please create a file or directory at {}", real_path.display()
                        );
                        continue;
                    }
                }
            }
            let new_equivalent = new_child_map.remove(child_name);
            let old_equivalent = old_child_map.remove(child_name.as_str());
            // The panic below should never happen. If it does, something's gone
            // wrong with the Instance matching for nodes.
            match (new_equivalent, old_equivalent) {
                (Some(new), Some(old)) => node_queue.push_back((child_node, old, new)),
                (_, None) => anyhow::bail!(
                    "The child '{child_name}' of Instance '{}' would be removed.\n\
                    Syncback cannot add or remove Instances from project {}", old_inst.name(), project_path.display()),
                (None, _) => panic!(
                    "Invariant violated: the Instance matching of project nodes is flawed somehow.\n\
                    Specifically, a child of the node did not exist in the old tree."
                ),
            }
        }

        // All of the children in this loop are by their nature not in the
        // project, so we just need to run syncback on them.
        for (name, new_child) in new_child_map.drain() {
            let parent_path = match ref_to_path_map.get(&new_child.parent()) {
                Some(path) => path.clone(),
                None => {
                    log::debug!("Skipping child {name} of node because it has no parent_path");
                    continue;
                }
            };

            // If a child also exists in the old tree, it will be caught in the
            // syncback on the project node path above (or is itself a node).
            // So the only things we need to run seperately is new children.
            if old_child_map.remove(name.as_str()).is_none() {
                descendant_snapshots.push(snapshot.with_new_parent(
                    parent_path,
                    new_child.name.clone(),
                    new_child.referent(),
                    None,
                ));
            }
        }
        removed_descendants.extend(old_child_map.drain().map(|(_, v)| v));
    }

    Ok(SyncbackReturn {
        inst_snapshot: InstanceSnapshot::from_instance(snapshot.new_inst()),
        fs_snapshot: FsSnapshot::new()
            .with_added_file(project_path, serde_json::to_vec_pretty(&project)?),
        children: descendant_snapshots,
        removed_children: removed_descendants,
    })
}

fn syncback_project_node<'sync>(
    snapshot: &SyncbackSnapshot<'sync>,
    sync_rules: &[SyncRule],
    node_path: &Path,
    new_inst: &Instance,
    old_inst: InstanceWithMeta,
) -> anyhow::Result<SyncbackSnapshot<'sync>> {
    let (middleware, _, mut file_path) =
        Middleware::middleware_and_path(snapshot.vfs(), sync_rules, node_path)?
            .context("middleware_and_path should not fail for project nodes that exist")?;

    if !file_path.pop() {
        anyhow::bail!(
            "cannot syncback node {} using middleware {:?} because it is at the disk root",
            old_inst.name(),
            middleware
        )
    }
    Ok(snapshot
        .with_new_parent(
            file_path,
            old_inst.name().to_owned(),
            new_inst.referent(),
            Some(old_inst.id()),
        )
        .middleware(middleware))
}

fn infer_class_name(name: &str, parent_class: Option<&str>) -> Option<Cow<'static, str>> {
    // If className wasn't defined from another source, we may be able
    // to infer one.

    let parent_class = parent_class?;

    if parent_class == "DataModel" {
        // Members of DataModel with names that match known services are
        // probably supposed to be those services.

        let descriptor = rbx_reflection_database::get().classes.get(name)?;

        if descriptor.tags.contains(&ClassTag::Service) {
            return Some(Cow::Owned(name.to_owned()));
        }
    } else if parent_class == "StarterPlayer" {
        // StarterPlayer has two special members with their own classes.

        if name == "StarterPlayerScripts" || name == "StarterCharacterScripts" {
            return Some(Cow::Owned(name.to_owned()));
        }
    } else if parent_class == "Workspace" {
        // Workspace has a special Terrain class inside it
        if name == "Terrain" {
            return Some(Cow::Owned(name.to_owned()));
        }
    }

    None
}

// #[cfg(feature = "broken-tests")]
#[cfg(test)]
mod test {
    use super::*;

    use maplit::hashmap;
    use memofs::{InMemoryFs, VfsSnapshot};

    #[ignore = "Functionality moved to root snapshot middleware"]
    #[test]
    fn project_from_folder() {
        let _ = env_logger::try_init();

        let mut imfs = InMemoryFs::new();
        imfs.load_snapshot(
            "/foo",
            VfsSnapshot::dir(hashmap! {
                "default.project.json" => VfsSnapshot::file(r#"
                    {
                        "name": "indirect-project",
                        "tree": {
                            "$className": "Folder"
                        }
                    }
                "#),
            }),
        )
        .unwrap();

        let vfs = Vfs::new(imfs);

        let instance_snapshot = snapshot_project(
            &InstanceContext::default(),
            &vfs,
            Path::new("/foo"),
            "NOT_IN_SNAPSHOT",
        )
        .expect("snapshot error")
        .expect("snapshot returned no instances");

        insta::assert_yaml_snapshot!(instance_snapshot);
    }

    #[test]
    fn project_from_direct_file() {
        let _ = env_logger::try_init();

        let mut imfs = InMemoryFs::new();
        imfs.load_snapshot(
            "/foo",
            VfsSnapshot::dir(hashmap! {
                "hello.project.json" => VfsSnapshot::file(r#"
                    {
                        "name": "direct-project",
                        "tree": {
                            "$className": "Model"
                        }
                    }
                "#),
            }),
        )
        .unwrap();

        let vfs = Vfs::new(imfs);

        let instance_snapshot = snapshot_project(
            &InstanceContext::default(),
            &vfs,
            Path::new("/foo/hello.project.json"),
            "NOT_IN_SNAPSHOT",
        )
        .expect("snapshot error")
        .expect("snapshot returned no instances");

        insta::assert_yaml_snapshot!(instance_snapshot);
    }

    #[test]
    fn project_with_resolved_properties() {
        let _ = env_logger::try_init();

        let mut imfs = InMemoryFs::new();
        imfs.load_snapshot(
            "/foo.project.json",
            VfsSnapshot::file(
                r#"
                    {
                        "name": "resolved-properties",
                        "tree": {
                            "$className": "StringValue",
                            "$properties": {
                                "Value": {
                                    "String": "Hello, world!"
                                }
                            }
                        }
                    }
                "#,
            ),
        )
        .unwrap();

        let vfs = Vfs::new(imfs);

        let instance_snapshot = snapshot_project(
            &InstanceContext::default(),
            &vfs,
            Path::new("/foo.project.json"),
            "NOT_IN_SNAPSHOT",
        )
        .expect("snapshot error")
        .expect("snapshot returned no instances");

        insta::assert_yaml_snapshot!(instance_snapshot);
    }

    #[test]
    fn project_with_unresolved_properties() {
        let _ = env_logger::try_init();

        let mut imfs = InMemoryFs::new();
        imfs.load_snapshot(
            "/foo.project.json",
            VfsSnapshot::file(
                r#"
                    {
                        "name": "unresolved-properties",
                        "tree": {
                            "$className": "StringValue",
                            "$properties": {
                                "Value": "Hi!"
                            }
                        }
                    }
                "#,
            ),
        )
        .unwrap();

        let vfs = Vfs::new(imfs);

        let instance_snapshot = snapshot_project(
            &InstanceContext::default(),
            &vfs,
            Path::new("/foo.project.json"),
            "NOT_IN_SNAPSHOT",
        )
        .expect("snapshot error")
        .expect("snapshot returned no instances");

        insta::assert_yaml_snapshot!(instance_snapshot);
    }

    #[test]
    fn project_with_children() {
        let _ = env_logger::try_init();

        let mut imfs = InMemoryFs::new();
        imfs.load_snapshot(
            "/foo.project.json",
            VfsSnapshot::file(
                r#"
                    {
                        "name": "children",
                        "tree": {
                            "$className": "Folder",

                            "Child": {
                                "$className": "Model"
                            }
                        }
                    }
                "#,
            ),
        )
        .unwrap();

        let vfs = Vfs::new(imfs);

        let instance_snapshot = snapshot_project(
            &InstanceContext::default(),
            &vfs,
            Path::new("/foo.project.json"),
            "NOT_IN_SNAPSHOT",
        )
        .expect("snapshot error")
        .expect("snapshot returned no instances");

        insta::assert_yaml_snapshot!(instance_snapshot);
    }

    #[test]
    fn project_with_path_to_txt() {
        let _ = env_logger::try_init();

        let mut imfs = InMemoryFs::new();
        imfs.load_snapshot(
            "/foo",
            VfsSnapshot::dir(hashmap! {
                "default.project.json" => VfsSnapshot::file(r#"
                    {
                        "name": "path-project",
                        "tree": {
                            "$path": "other.txt"
                        }
                    }
                "#),
                "other.txt" => VfsSnapshot::file("Hello, world!"),
            }),
        )
        .unwrap();

        let vfs = Vfs::new(imfs);

        let instance_snapshot = snapshot_project(
            &InstanceContext::default(),
            &vfs,
            Path::new("/foo/default.project.json"),
            "NOT_IN_SNAPSHOT",
        )
        .expect("snapshot error")
        .expect("snapshot returned no instances");

        insta::assert_yaml_snapshot!(instance_snapshot);
    }

    #[test]
    fn project_with_path_to_project() {
        let _ = env_logger::try_init();

        let mut imfs = InMemoryFs::new();
        imfs.load_snapshot(
            "/foo",
            VfsSnapshot::dir(hashmap! {
                "default.project.json" => VfsSnapshot::file(r#"
                    {
                        "name": "path-project",
                        "tree": {
                            "$path": "other.project.json"
                        }
                    }
                "#),
                "other.project.json" => VfsSnapshot::file(r#"
                    {
                        "name": "other-project",
                        "tree": {
                            "$className": "Model"
                        }
                    }
                "#),
            }),
        )
        .unwrap();

        let vfs = Vfs::new(imfs);

        let instance_snapshot = snapshot_project(
            &InstanceContext::default(),
            &vfs,
            Path::new("/foo/default.project.json"),
            "NOT_IN_SNAPSHOT",
        )
        .expect("snapshot error")
        .expect("snapshot returned no instances");

        insta::assert_yaml_snapshot!(instance_snapshot);
    }

    #[test]
    fn project_with_path_to_project_with_children() {
        let _ = env_logger::try_init();

        let mut imfs = InMemoryFs::new();
        imfs.load_snapshot(
            "/foo",
            VfsSnapshot::dir(hashmap! {
                "default.project.json" => VfsSnapshot::file(r#"
                    {
                        "name": "path-child-project",
                        "tree": {
                            "$path": "other.project.json"
                        }
                    }
                "#),
                "other.project.json" => VfsSnapshot::file(r#"
                    {
                        "name": "other-project",
                        "tree": {
                            "$className": "Folder",

                            "SomeChild": {
                                "$className": "Model"
                            }
                        }
                    }
                "#),
            }),
        )
        .unwrap();

        let vfs = Vfs::new(imfs);

        let instance_snapshot = snapshot_project(
            &InstanceContext::default(),
            &vfs,
            Path::new("/foo/default.project.json"),
            "NOT_IN_SNAPSHOT",
        )
        .expect("snapshot error")
        .expect("snapshot returned no instances");

        insta::assert_yaml_snapshot!(instance_snapshot);
    }

    /// Ensures that if a property is defined both in the resulting instance
    /// from $path and also in $properties, that the $properties value takes
    /// precedence.
    #[test]
    fn project_path_property_overrides() {
        let _ = env_logger::try_init();

        let mut imfs = InMemoryFs::new();
        imfs.load_snapshot(
            "/foo",
            VfsSnapshot::dir(hashmap! {
                "default.project.json" => VfsSnapshot::file(r#"
                    {
                        "name": "path-property-override",
                        "tree": {
                            "$path": "other.project.json",
                            "$properties": {
                                "Value": "Changed"
                            }
                        }
                    }
                "#),
                "other.project.json" => VfsSnapshot::file(r#"
                    {
                        "name": "other-project",
                        "tree": {
                            "$className": "StringValue",
                            "$properties": {
                                "Value": "Original"
                            }
                        }
                    }
                "#),
            }),
        )
        .unwrap();

        let vfs = Vfs::new(imfs);

        let instance_snapshot = snapshot_project(
            &InstanceContext::default(),
            &vfs,
            Path::new("/foo/default.project.json"),
            "NOT_IN_SNAPSHOT",
        )
        .expect("snapshot error")
        .expect("snapshot returned no instances");

        insta::assert_yaml_snapshot!(instance_snapshot);
    }

    #[test]
    fn no_name_project() {
        let _ = env_logger::try_init();

        let mut imfs = InMemoryFs::new();
        imfs.load_snapshot(
            "/foo",
            VfsSnapshot::dir(hashmap! {
                "default.project.json" => VfsSnapshot::file(r#"
                    {
                        "tree": {
                            "$className": "Model"
                        }
                    }
                "#),
            }),
        )
        .unwrap();

        let vfs = Vfs::new(imfs);

        let instance_snapshot = snapshot_project(
            &InstanceContext::default(),
            &vfs,
            Path::new("/foo/default.project.json"),
            "no_name_project",
        )
        .expect("snapshot error")
        .expect("snapshot returned no instances");

        insta::assert_yaml_snapshot!(instance_snapshot);
    }
}<|MERGE_RESOLUTION|>--- conflicted
+++ resolved
@@ -19,11 +19,8 @@
         InstanceContext, InstanceMetadata, InstanceSnapshot, InstanceWithMeta, InstigatingSource,
         PathIgnoreRule, SyncRule,
     },
-<<<<<<< HEAD
-=======
     snapshot_middleware::Middleware,
     syncback::{FsSnapshot, SyncbackReturn, SyncbackSnapshot},
->>>>>>> 2041b99c
     RojoRef,
 };
 
@@ -294,18 +291,11 @@
     }
 
     if let Some(id) = &node.id {
-<<<<<<< HEAD
         metadata.specified_id = Some(RojoRef::new(id.clone()))
     }
 
-    metadata.instigating_source = Some(InstigatingSource::ProjectNode(
-        project_path.to_path_buf(),
-        instance_name.to_string(),
-        node.clone(),
-        parent_class.map(|name| name.to_owned()),
-    ));
-=======
-        metadata.specified_id = Some(RojoRef::from_string(id.clone()))
+    if let Some(id) = &node.id {
+        metadata.specified_id = Some(RojoRef::new(id.clone()))
     }
 
     metadata.instigating_source = Some(InstigatingSource::ProjectNode {
@@ -314,7 +304,6 @@
         node: node.clone(),
         parent_class: parent_class.map(|name| name.to_owned()),
     });
->>>>>>> 2041b99c
 
     Ok(Some(InstanceSnapshot {
         snapshot_id: Ref::none(),
