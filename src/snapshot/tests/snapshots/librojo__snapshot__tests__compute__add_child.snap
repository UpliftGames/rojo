--- conflicted
+++ resolved
@@ -12,11 +12,8 @@
         relevant_paths: []
         context:
           emit_legacy_scripts: true
-<<<<<<< HEAD
+        specified_id: ~
         middleware: ~
-=======
-        specified_id: ~
->>>>>>> 6cabe8eb
       name: New
       class_name: Folder
       properties: {}
