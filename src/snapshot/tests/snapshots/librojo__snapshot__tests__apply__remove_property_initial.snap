---
source: src/snapshot/tests/apply.rs
expression: tree_view
---
id: id-1
name: ROOT
class_name: ROOT
properties:
  Foo:
    String: Should be removed
metadata:
  ignore_unknown_instances: false
  relevant_paths: []
  context:
    emit_legacy_scripts: true
<<<<<<< HEAD
  middleware: ~
=======
  specified_id: ~
>>>>>>> 6cabe8eb
children: []
<|MERGE_RESOLUTION|>--- conflicted
+++ resolved
@@ -13,9 +13,6 @@
   relevant_paths: []
   context:
     emit_legacy_scripts: true
-<<<<<<< HEAD
+  specified_id: ~
   middleware: ~
-=======
-  specified_id: ~
->>>>>>> 6cabe8eb
 children: []
